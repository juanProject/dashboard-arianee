--- conflicted
+++ resolved
@@ -1,22 +1,11 @@
 <!DOCTYPE html>
 <html lang="fr">
 <head>
-<<<<<<< HEAD
-    <meta charset="utf-8">
-    <meta name="viewport" content="width=device-width, initial-scale=1, shrink-to-fit=no">
-    <meta name="description" content="">
-    <meta name="author" content="">
-    <title>Dashboard - Arianee</title>
-    <link rel="stylesheet" href="css/style.css">
-    <script src="https://unpkg.com/@arianee/arianeejs@latest/browser/bundle.js">
-    </script>
-    <script src="js/chart/dist/Chart.js"></script>
-</head>
-<body>
-=======
     <meta charset="UTF-8">
     <meta name="viewport" content="width=device-width, initial-scale=1, shrink-to-fit=no">
     <meta http-equiv="x-ua-compatible" content="ie=edge">
+    <meta name="description" content="">
+    <meta name="author" content="">
     <title>Dashboard - Arianee</title>
 
     <link rel="icon" href="img/arianee-fav-icon.png" type="image/x-icon">
@@ -27,8 +16,7 @@
     <script src="https://unpkg.com/@arianee/arianeejs@latest/browser/bundle.js"></script>
     <script src="js/chart/dist/Chart.js"></script>
 </head>
-<body>  
->>>>>>> 059a99f2
+<body>
     <div class="main-div">
         <h1>.Arianee Dashboard</h1>
         <div class="row"></div>
@@ -110,7 +98,6 @@
         async function initArianeeTab(){
             let arianee = await arianeeLib.init();
             let wallet = arianee.fromRandomKey();
-<<<<<<< HEAD
             wallet.web3.eth.getBlock("latest").then((latestBlock) => {
                 console.log("latest: " + latestBlock.number)
                 latestBlock = latestBlock.number
@@ -190,81 +177,17 @@
                             });
                         });
                     });
-=======
-            wallet.contracts.smartAssetContract.getPastEvents("Transfer", {fromBlock:0, toBlock:'latest'}).then((data) => {
-                wallet.contracts.smartAssetContract.getPastEvents("TokenAccessAdded", {fromBlock:0, toBlock:'latest'}).then((dataBis) => {
-                    let myChart = new Chart(ctx, {
-                        type: 'bar',
-                        data: {
-                            labels: ['Certificates', 'Token Access', 'Yellow', 'Green', 'Purple', 'Orange'],
-                            datasets: [{
-                                label: '# of Votes',
-                                data: [data.length, dataBis.length, 3, 5, 2, 3],
-                                backgroundColor: [
-                                'rgba(255, 99, 132, 0.2)',
-                                'rgba(54, 162, 235, 0.2)',
-                                'rgba(255, 206, 86, 0.2)',
-                                'rgba(75, 192, 192, 0.2)',
-                                'rgba(153, 102, 255, 0.2)',
-                                'rgba(255, 159, 64, 0.2)'
-                                ],
-                                borderColor: [
-                                'rgba(255, 99, 132, 1)',
-                                'rgba(54, 162, 235, 1)',
-                                'rgba(255, 206, 86, 1)',
-                                'rgba(75, 192, 192, 1)',
-                                'rgba(153, 102, 255, 1)',
-                                'rgba(255, 159, 64, 1)'
-                                ],
-                                borderWidth: 1
-                            }]
-                        },
-                        options: {
-                            scales: {
-                                yAxes: [{
-                                    ticks: {
-                                        beginAtZero: true
-                                    }
-                                }]
-                            }
-                        }
-                    });
-                    
-                    var myLineChart = new Chart(ctxBis, {
-                        type: 'pie',
-                        data: {
-                            datasets: [{
-                                data: [data.length,dataBis.length],
-                                label: 'Dataset 1',
-                                backgroundColor: [
-                                'rgba(153, 102, 255, 0.2)',
-                                'rgba(255, 159, 64, 0.2)'
-                                ]
-                            }],
-                            labels: ['Transfer','Token Access']
-                        },
-                        options: {
-                            responsive: true
-                        }
-                    });
-                    
->>>>>>> 059a99f2
                 });
             });
             
         }
         initArianeeTab()
         
-    </script>
-<<<<<<< HEAD
-=======
-
-
+  </script>
   <script type="text/javascript" src="js/jquery.min.js"></script>
   <script type="text/javascript" src="js/popper.min.js"></script>
   <script type="text/javascript" src="js/bootstrap.min.js"></script>
   <script type="text/javascript" src="js/mdb.min.js"></script>
 
->>>>>>> 059a99f2
 </body>
 </html>